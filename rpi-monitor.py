--- conflicted
+++ resolved
@@ -1148,11 +1148,9 @@
 RPI_CPU = "CPU"
 RPI_CPU_MODEL = "Model"
 RPI_CPU_CORES = "Core(s)"
-<<<<<<< HEAD
+RPI_CPU_CORES = "Core(s)"
 RPI_CPU_ARCHITECTURE = "Architecture"
 RPI_CPU_SPEED = "Core_Speed_(min_|_max)"
-=======
->>>>>>> 16c1a538
 #RPI_CPU_BOGOMIPS = "BogoMIPS"
 RPI_CPU_SERIAL = "Serial"
 SCRIPT_REPORT_INTERVAL = "Reporter_Interval [min]"
